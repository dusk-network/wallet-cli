// This Source Code Form is subject to the terms of the Mozilla Public
// License, v. 2.0. If a copy of the MPL was not distributed with this
// file, You can obtain one at http://mozilla.org/MPL/2.0/.
//
// Copyright (c) DUSK NETWORK. All rights reserved.

use crate::clients::StateStore;
use crate::store::LocalStore;

use canonical::CanonError;
use phoenix_core::Error as PhoenixError;
use rand_core::Error as RngError;
use std::io;
use std::sync::PoisonError;
use tonic::codegen::http;

use super::clients;
/// Wallet core error
pub(crate) type CoreError =
    dusk_wallet_core::Error<LocalStore, StateStore, clients::Prover>;

/// Errors returned by this library
#[derive(Debug, thiserror::Error)]
pub enum Error {
    /// Status error
    #[error(transparent)]
    Status(#[from] tonic::Status),
    /// Network error
    #[error(transparent)]
    Network(#[from] tonic::transport::Error),
    /// Rusk uri failure
    #[error("Invalid URI provided for Rusk: {0}")]
    RuskURI(#[from] http::uri::InvalidUri),
    /// Rusk connection failure
    #[error("Couldn't establish connection with Rusk: {0}")]
    RuskConn(tonic::transport::Error),
    /// Prover cluster connection failure
    #[error("Couldn't establish connection with the prover cluster: {0}")]
    ProverConn(tonic::transport::Error),
    /// Command not available in offline mode
    #[error("This command cannot be performed while offline")]
    Offline,
    /// Unauthorized access to this address
    #[error("Unauthorized access to this address")]
    Unauthorized,
    /// Filesystem errors
    #[error(transparent)]
    IO(#[from] io::Error),
    /// JSON serialization errors
    #[error(transparent)]
    Json(#[from] serde_json::Error),
    /// Bytes encoding errors
    #[error("A serialization error occurred: {0:?}")]
    Bytes(dusk_bytes::Error),
    /// Base58 errors
    #[error(transparent)]
    Base58(#[from] bs58::decode::Error),
    /// Canonical errors
    #[error("A serialization error occurred: {0:?}")]
    Canon(CanonError),
    /// Random number generator errors
    #[error(transparent)]
    Rng(#[from] RngError),
    /// Transaction model errors
    #[error("An error occurred in Phoenix: {0:?}")]
    Phoenix(PhoenixError),
    /// Not enough balance to perform transaction
    #[error("Insufficient balance to perform this operation")]
    NotEnoughBalance,
    /// Amount to transfer/stake cannot be zero
    #[error("Amount to transfer/stake cannot be zero")]
    AmountIsZero,
    /// Note combination for the given value is impossible given the maximum
    /// amount of inputs in a transaction
    #[error("Impossible notes' combination for the given value is")]
    NoteCombinationProblem,
    /// Not enough gas to perform this transaction
    #[error("Not enough gas to perform this transaction")]
    NotEnoughGas,
    /// Staking is only allowed when you're running your own local Rusk
    /// instance (Tip: Point `rusk_addr` to "localhost" or "127.0.0.1")
    #[error("Staking is only allowed when you're running your own local Rusk instance")]
    StakingNotAllowed,
    /// A stake already exists for this key
    #[error("A stake already exists for this key")]
    AlreadyStaked,
    /// A stake does not exist for this key
    #[error("A stake does not exist for this key")]
    NotStaked,
    /// No reward available for this key
    #[error("No reward available for this key")]
    NoReward,
    /// Invalid address
    #[error("Invalid address")]
    BadAddress,
    /// Address does not belong to this wallet
    #[error("Address does not belong to this wallet")]
    AddressNotOwned,
    /// Recovery phrase is not valid
    #[error("Invalid recovery phrase")]
    InvalidMnemonicPhrase,
    /// Path provided is not a directory
    #[error("Path provided is not a directory")]
    NotDirectory,
    /// Wallet file content is not valid
    #[error("Wallet file content is not valid")]
    WalletFileCorrupted,
    /// File version not recognized
    #[error("File version {0}.{1} not recognized")]
    UnknownFileVersion(u8, u8),
    /// Wallet file not found on disk
    #[error("Wallet file not found on disk")]
    WalletFileNotExists,
    /// A wallet file with this name already exists
    #[error("A wallet file with this name already exists")]
    WalletFileExists,
    /// Wallet file is missing
    #[error("Wallet file is missing")]
    WalletFileMissing,
    /// Wrong wallet password
    #[error("Block Mode Error")]
    BlockMode(#[from] block_modes::BlockModeError),
    /// Reached the maximum number of attempts
    #[error("Reached the maximum number of attempts")]
    AttemptsExhausted,
    /// Socket connection is not available on Windows
    #[error("Socket connection to {0} is not available on Windows")]
    SocketsNotSupported(String),
    /// Status callback needs to be set before connecting
    #[error("Status callback needs to be set before connecting")]
    StatusWalletConnected,
    /// Transaction error
    #[error("Transaction error: {0}")]
    Transaction(String),
    /// Rocksdb cache database error
    #[error("Rocks cache database error: {0}")]
    RocksDB(rocksdb::Error),
    /// Provided Network not found
    #[error(
        "Network not found, check config.toml, specify network with -n flag"
    )]
    NetworkNotFound,
<<<<<<< HEAD
    /// Trying to perform an operation on a poisioned mutex
    #[error("A Mutex was poisioned. Please wait a little to perform the next operation")]
    PoisonError,
=======
    /// The cache database couldn't find column family required
    #[error("Cache database corrupted")]
    CacheDatabaseCorrupted,
>>>>>>> 1fbec974
}

impl From<dusk_bytes::Error> for Error {
    fn from(e: dusk_bytes::Error) -> Self {
        Self::Bytes(e)
    }
}

impl From<block_modes::InvalidKeyIvLength> for Error {
    fn from(_: block_modes::InvalidKeyIvLength) -> Self {
        Self::WalletFileCorrupted
    }
}

impl From<CanonError> for Error {
    fn from(e: CanonError) -> Self {
        Self::Canon(e)
    }
}

impl From<CoreError> for Error {
    fn from(e: CoreError) -> Self {
        use dusk_wallet_core::Error::*;
        match e {
            Store(err) | State(err) | Prover(err) => err,
            Canon(err) => Self::Canon(err),
            Rng(err) => Self::Rng(err),
            Bytes(err) => Self::Bytes(err),
            Phoenix(err) => Self::Phoenix(err),
            NotEnoughBalance => Self::NotEnoughBalance,
            NoteCombinationProblem => Self::NoteCombinationProblem,
            AlreadyStaked { .. } => Self::AlreadyStaked,
            NotStaked { .. } => Self::NotStaked,
            NoReward { .. } => Self::NoReward,
        }
    }
}

impl From<rocksdb::Error> for Error {
    fn from(e: rocksdb::Error) -> Self {
        Self::RocksDB(e)
    }
}

impl<T> From<PoisonError<T>> for Error {
    fn from(_: PoisonError<T>) -> Self {
        Self::PoisonError
    }
}<|MERGE_RESOLUTION|>--- conflicted
+++ resolved
@@ -140,15 +140,12 @@
         "Network not found, check config.toml, specify network with -n flag"
     )]
     NetworkNotFound,
-<<<<<<< HEAD
     /// Trying to perform an operation on a poisioned mutex
     #[error("A Mutex was poisioned. Please wait a little to perform the next operation")]
     PoisonError,
-=======
     /// The cache database couldn't find column family required
     #[error("Cache database corrupted")]
     CacheDatabaseCorrupted,
->>>>>>> 1fbec974
 }
 
 impl From<dusk_bytes::Error> for Error {
